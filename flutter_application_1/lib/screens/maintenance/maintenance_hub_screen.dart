--- conflicted
+++ resolved
@@ -1,13 +1,11 @@
 import 'package:flutter/material.dart';
-<<<<<<< HEAD
 import '../user_management_screen.dart';
-=======
-import 'user_management_screen.dart';
->>>>>>> a05c5244
 import 'backup_screen.dart';
 import 'update_screen.dart';
 
 class MaintenanceHubScreen extends StatelessWidget {
+  const MaintenanceHubScreen({super.key});
+
   const MaintenanceHubScreen({super.key});
 
   @override
@@ -76,12 +74,8 @@
                       color: Colors.teal[700]!,
                       onTap: () => Navigator.push(
                         context,
-<<<<<<< HEAD
                         MaterialPageRoute(
                             builder: (context) => const UserManagementScreen()),
-=======
-                        MaterialPageRoute(builder: (context) => const UserManagementScreen()),
->>>>>>> a05c5244
                       ),
                     ),
                     const SizedBox(height: 20),
@@ -93,12 +87,8 @@
                       color: Colors.teal[600]!,
                       onTap: () => Navigator.push(
                         context,
-<<<<<<< HEAD
                         MaterialPageRoute(
                             builder: (context) => const BackupScreen()),
-=======
-                        MaterialPageRoute(builder: (context) => const BackupScreen()),
->>>>>>> a05c5244
                       ),
                     ),
                     const SizedBox(height: 20),
@@ -106,19 +96,11 @@
                       context,
                       icon: Icons.update,
                       title: 'Updates',
-<<<<<<< HEAD
                       subtitle: 'Modify patient details, status, and services',
                       color: Colors.teal[500]!,
                       onTap: () => Navigator.push(
                         context,
                         MaterialPageRoute(builder: (context) => UpdateScreen()),
-=======
-                      subtitle: 'Check and install system updates',
-                      color: Colors.teal[500]!,
-                      onTap: () => Navigator.push(
-                        context,
-                        MaterialPageRoute(builder: (context) => const UpdateScreen()),
->>>>>>> a05c5244
                       ),
                     ),
                   ],
@@ -131,6 +113,8 @@
     );
   }
 
+  Widget _buildMaintenanceCard(
+    BuildContext context, {
   Widget _buildMaintenanceCard(
     BuildContext context, {
     required IconData icon,
@@ -138,8 +122,10 @@
     required String subtitle,
     required Color color,
     required VoidCallback onTap,
+    required VoidCallback onTap,
   }) {
     return Card(
+      elevation: 4,
       elevation: 4,
       shape: RoundedRectangleBorder(
         borderRadius: BorderRadius.circular(15),
@@ -174,6 +160,36 @@
                         fontSize: 18,
                         fontWeight: FontWeight.bold,
                       ),
+      child: InkWell(
+        onTap: onTap,
+        borderRadius: BorderRadius.circular(15),
+        child: Padding(
+          padding: const EdgeInsets.all(20),
+          child: Row(
+            children: [
+              Container(
+                padding: const EdgeInsets.all(12),
+                decoration: BoxDecoration(
+                  color: color.withOpacity(0.1),
+                  borderRadius: BorderRadius.circular(12),
+                ),
+                child: Icon(
+                  icon,
+                  size: 32,
+                  color: color,
+                ),
+              ),
+              const SizedBox(width: 20),
+              Expanded(
+                child: Column(
+                  crossAxisAlignment: CrossAxisAlignment.start,
+                  children: [
+                    Text(
+                      title,
+                      style: const TextStyle(
+                        fontSize: 18,
+                        fontWeight: FontWeight.bold,
+                      ),
                     ),
                     const SizedBox(height: 5),
                     Text(
@@ -192,6 +208,23 @@
               ),
             ],
           ),
+                    const SizedBox(height: 5),
+                    Text(
+                      subtitle,
+                      style: TextStyle(
+                        color: Colors.grey[600],
+                        fontSize: 14,
+                      ),
+                    ),
+                  ],
+                ),
+              ),
+              Icon(
+                Icons.chevron_right,
+                color: Colors.grey[400],
+              ),
+            ],
+          ),
         ),
       ),
     );
