import 'package:flutter/material.dart';
import 'package:flutter_application_1/screens/login_screen.dart';
import 'package:flutter_application_1/screens/registration/patient_registration_screen.dart';
import 'package:flutter_application_1/screens/settings/system_settings_screen.dart'; // Import SystemSettingsScreen
import 'package:flutter_application_1/services/auth_service.dart';
import 'package:intl/intl.dart';
import '../models/appointment.dart';
import '../services/api_service.dart';
import '../services/queue_service.dart'; // Added import
import '../models/active_patient_queue_item.dart'; // Added import
import 'user_management_screen.dart';
import 'registration/registration_hub_screen.dart';
import 'search/search_hub_screen.dart';
import 'laboratory/laboratory_hub_screen.dart';
import 'patient_queue/patient_queue_hub_screen.dart';
import 'analytics/patient_analytics_screen.dart';
import 'reports/report_hub_screen.dart'; // Import the ReportHubScreen
import 'billing/billing_hub_screen.dart';
import 'payment/payment_hub_screen.dart';
import 'maintenance/maintenance_hub_screen.dart';
import 'help/help_screen.dart';
import 'about_screen.dart'; // Assuming an AboutScreen exists or will be created
import 'logs/user_activity_log_screen.dart'; // Corrected import path
import 'lan_client_connection_screen.dart'; // Import LAN client connection screen
import 'patient_queue/view_queue_screen.dart'; // For TableCellWidget

class DashboardScreen extends StatefulWidget {
  final String accessLevel;
  const DashboardScreen({super.key, required this.accessLevel});

  @override
  _DashboardScreenState createState() => _DashboardScreenState();
}

class _DashboardScreenState extends State<DashboardScreen> {
  int _selectedIndex = 0;
  bool _isHovered = false;
  Map<int, bool> _hoveredItems = {};
<<<<<<< HEAD

  DateTime _selectedDate = DateTime.now();
  List<Appointment> _appointments = [];
  bool _isAddingAppointment = false;
  bool _isLoading = false;
  final _appointmentFormKey = GlobalKey<FormState>();
  late QueueService _queueService;

  final TextEditingController _patientNameController = TextEditingController();
  final TextEditingController _patientIdController = TextEditingController();
  final TextEditingController _doctorController = TextEditingController();
  final TextEditingController _notesController = TextEditingController();
  TimeOfDay _selectedTime = TimeOfDay.now();

  late List<String> _menuTitles;
  late List<Widget> _screens;
  late List<IconData> _menuIcons;
=======
>>>>>>> a05c5244

  final Map<String, Map<String, dynamic>> _allMenuItems = {
<<<<<<< HEAD
    'Live Queue & Analytics': {
      'screen': const SizedBox.shrink(),
      'icon': Icons.ssid_chart_outlined
    },
=======
>>>>>>> a05c5244
    'Registration': {
      'screen': RegistrationHubScreen(),
      'icon': Icons.app_registration
    },
    'User Management': {
      'screen': UserManagementScreen(),
      'icon': Icons.manage_accounts
    },
    'Maintenance': {
      'screen': MaintenanceHubScreen(),
      'icon': Icons.build_circle_outlined
    },
    'Search': {'screen': SearchHubScreen(), 'icon': Icons.search_outlined},
    'Patient Laboratory Histories': {
      'screen': LaboratoryHubScreen(),
      'icon': Icons.science_outlined
    },
    'Patient Queue': {
      'screen': PatientQueueHubScreen(),
      'icon': Icons.groups_outlined
    },
<<<<<<< HEAD
    'Appointment Schedule': {
      'screen': const SizedBox.shrink(),
      'icon': Icons.calendar_month_outlined
    },
=======
>>>>>>> a05c5244
    'Patient Analytics': {
      'screen': PatientAnalyticsScreen(),
      'icon': Icons.analytics_outlined
    },
    'Report': {
      'screen': ReportHubScreen(),
      'icon': Icons.receipt_long_outlined
    },
    'Payment': {'screen': PaymentHubScreen(), 'icon': Icons.payment_outlined},
    'Billing': {
      'screen': BillingHubScreen(),
      'icon': Icons.request_quote_outlined
    },
    'Help': {'screen': HelpScreen(), 'icon': Icons.help_outline},
    'About': {'screen': AboutScreen(), 'icon': Icons.info_outline},
  };

  final Map<String, List<String>> _rolePermissions = {
    'admin': [
      'Registration',
      'User Management',
      'Maintenance',
      'Search',
      'Patient Laboratory Histories',
      'Patient Queue',
      'Patient Analytics',
      'Report',
      'Payment',
      'Billing',
      'Help',
      'About'
    ],
    'medtech': [
<<<<<<< HEAD
      'Live Queue & Analytics',
=======
>>>>>>> a05c5244
      'Registration',
      'Maintenance',
      'Search',
      'Patient Laboratory Histories',
      'Patient Queue',
      'Patient Analytics',
      'Report',
      'Payment',
      'Billing',
      'Help',
      'About'
    ],
    'doctor': [
<<<<<<< HEAD
      'Live Queue & Analytics',
=======
>>>>>>> a05c5244
      'Search',
      'Patient Laboratory Histories',
      'Patient Queue',
      'Patient Analytics',
      'Report',
      'Payment',
      'Billing',
      'Help',
      'About'
    ],
<<<<<<< HEAD
    'patient': ['Appointment Schedule', 'Help', 'About']
=======
    'patient': ['Help', 'About']
>>>>>>> a05c5244
  };

  late List<String> _menuTitles;
  late List<Widget> _screens;
  late List<IconData> _menuIcons;

  @override
  void initState() {
    super.initState();
<<<<<<< HEAD
    _queueService = QueueService();
    _configureMenuForRole();
    _loadInitialData();
  }

  void _configureMenuForRole() {
    List<String> allowedMenuKeys =
        _rolePermissions[widget.accessLevel] ?? _rolePermissions['patient']!;
=======
    _configureMenuForRole();
  }

  void _configureMenuForRole() {
    List<String> allowedMenuKeys = _rolePermissions[widget.accessLevel] ??
        _rolePermissions['patient']!;
>>>>>>> a05c5244

    List<String> tempTitles = [];
    List<Widget> tempScreens = [];
    List<IconData> tempIcons = [];

<<<<<<< HEAD
    String liveQueueAnalyticsKey = 'Live Queue & Analytics';
    if (_allMenuItems.containsKey(liveQueueAnalyticsKey) &&
        allowedMenuKeys.contains(liveQueueAnalyticsKey)) {
      bool prioritize =
          (widget.accessLevel == 'medtech' || widget.accessLevel == 'doctor');
      if (!prioritize) {
        if (allowedMenuKeys.isNotEmpty &&
            allowedMenuKeys.first == liveQueueAnalyticsKey) {
          prioritize = true;
        }
      }

      if (prioritize && !tempTitles.contains(liveQueueAnalyticsKey)) {
        tempTitles.add(liveQueueAnalyticsKey);
        tempScreens.add(LiveQueueDashboardView(queueService: _queueService));
        tempIcons
            .add(_allMenuItems[liveQueueAnalyticsKey]!['icon'] as IconData);
      }
    }

    for (String key in _allMenuItems.keys) {
      if (tempTitles.contains(key)) {
        continue;
      }

      if (allowedMenuKeys.contains(key)) {
        tempTitles.add(key);
        Widget screenToShow;

        if (key == liveQueueAnalyticsKey) {
          screenToShow = LiveQueueDashboardView(queueService: _queueService);
        } else if (key == 'Appointment Schedule') {
          screenToShow = _buildAppointmentModule();
        } else if (key == 'Registration') {
          screenToShow = _allMenuItems[key]!['screen'] as Widget;
        } else {
          screenToShow = _allMenuItems[key]!['screen'] as Widget;
        }

        tempScreens.add(screenToShow);
=======
    for (String key in _allMenuItems.keys) {
      if (allowedMenuKeys.contains(key)) {
        tempTitles.add(key);
        tempScreens.add(_allMenuItems[key]!['screen'] as Widget);
>>>>>>> a05c5244
        tempIcons.add(_allMenuItems[key]!['icon'] as IconData);
      }
    }

    setState(() {
      _menuTitles = tempTitles;
      _screens = tempScreens;
      _menuIcons = tempIcons;

      if (_selectedIndex >= _menuTitles.length) {
        _selectedIndex = 0;
      }
    });
  }

<<<<<<< HEAD
  String _generatePatientId() {
    return 'PT-${DateTime.now().millisecondsSinceEpoch.toString().substring(6)}';
  }

  Future<void> _loadAppointments() async {
    if (!mounted) return;
    setState(() => _isLoading = true);
    try {
      final apiAppointments = await ApiService.getAppointments(_selectedDate);
      if (mounted) {
        setState(() => _appointments = apiAppointments);
      }
    } catch (e) {
      if (mounted) {
        ScaffoldMessenger.of(context).showSnackBar(
          SnackBar(
              content:
                  Text('Failed to load appointments: $e (local data shown)')),
        );
      }
      print('Failed to load appointments from API, using local/mock: $e');
    } finally {
      if (mounted) {
        setState(() => _isLoading = false);
      }
    }
  }

  void _loadInitialData() async {
    if (!mounted) return;
    setState(() => _isLoading = true);
    _appointments = [
      Appointment(
          id: '1',
          patientId: 'PT-1001',
          date: DateTime.now(),
          time: const TimeOfDay(hour: 9, minute: 0),
          doctorId: 'dr_smith_id',
          status: 'Confirmed',
          notes: 'Regular checkup'),
      Appointment(
          id: '2',
          patientId: 'PT-1002',
          date: DateTime.now(),
          time: const TimeOfDay(hour: 11, minute: 30),
          doctorId: 'dr_johnson_id',
          status: 'Pending',
          notes: 'New patient consultation'),
    ];
    await _loadAppointments();
    if (mounted) {
      setState(() {
        _isLoading = false;
      });
    }
  }

  Future<void> _saveAppointment() async {
    if (_appointmentFormKey.currentState!.validate()) {
      if (!mounted) return;
      setState(() => _isLoading = true);
      try {
        String newId;
        if (_patientIdController.text.isEmpty) {
          _patientIdController.text = _generatePatientId();
        }
        newId = _patientIdController.text +
            DateTime.now().millisecondsSinceEpoch.toString();

        final newAppointment = Appointment(
          id: newId,
          patientId: _patientIdController.text,
          date: _selectedDate,
          time: _selectedTime,
          doctorId: _doctorController.text,
          status: 'Confirmed',
          notes: _notesController.text,
        );

        await ApiService.saveAppointment(newAppointment);
        if (mounted) {
          ScaffoldMessenger.of(context).showSnackBar(
            const SnackBar(
                content: Text('Appointment saved successfully'),
                backgroundColor: Colors.green),
          );
        }
        await _loadAppointments();
        if (mounted) {
          setState(() => _isAddingAppointment = false);
        }
      } catch (e) {
        if (mounted) {
          ScaffoldMessenger.of(context).showSnackBar(
            SnackBar(content: Text('Failed to save appointment: $e')),
          );
        }
      } finally {
        if (mounted) {
          setState(() => _isLoading = false);
        }
      }
    }
  }

  Future<void> _updateAppointmentStatus(String id, String newStatus) async {
    if (!mounted) return;
    setState(() => _isLoading = true);
    try {
      await ApiService.updateAppointmentStatus(id, newStatus);
      if (mounted) {
        ScaffoldMessenger.of(context).showSnackBar(
          const SnackBar(
              content: Text('Status updated successfully'),
              backgroundColor: Colors.green),
        );
      }
      await _loadAppointments();
    } catch (e) {
      if (mounted) {
        ScaffoldMessenger.of(context).showSnackBar(
          SnackBar(content: Text('Failed to update status: $e')),
        );
      }
    } finally {
      if (mounted) {
        setState(() => _isLoading = false);
      }
    }
  }

  Widget _buildAppointmentModule() {
    return _isLoading
        ? const Center(child: CircularProgressIndicator())
        : Column(
            children: [
              Padding(
                padding: const EdgeInsets.all(8.0),
                child: Row(
                  mainAxisAlignment: MainAxisAlignment.spaceBetween,
                  children: [
                    IconButton(
                      icon: const Icon(Icons.chevron_left),
                      onPressed: () {
                        setState(() {
                          _selectedDate =
                              _selectedDate.subtract(const Duration(days: 1));
                          _loadAppointments();
                        });
                      },
                    ),
                    Text(
                      DateFormat('yyyy-MM-dd').format(_selectedDate),
                      style: const TextStyle(
                          fontSize: 18, fontWeight: FontWeight.bold),
                    ),
                    IconButton(
                      icon: const Icon(Icons.chevron_right),
                      onPressed: () {
                        setState(() {
                          _selectedDate =
                              _selectedDate.add(const Duration(days: 1));
                          _loadAppointments();
                        });
                      },
                    ),
                    ElevatedButton.icon(
                      icon: const Icon(Icons.add),
                      label: const Text('Add Appointment'),
                      onPressed: () {
                        _patientIdController.clear();
                        _patientNameController.clear();
                        _doctorController.clear();
                        _notesController.clear();
                        _selectedTime = TimeOfDay.now();
                        setState(() => _isAddingAppointment = true);
                      },
                      style: ElevatedButton.styleFrom(
                          backgroundColor: Colors.teal[600],
                          foregroundColor: Colors.white),
                    ),
                  ],
                ),
              ),
              Expanded(
                child: _isAddingAppointment
                    ? AppointmentForm(
                        formKey: _appointmentFormKey,
                        patientNameController: _patientNameController,
                        patientIdController: _patientIdController,
                        doctorController: _doctorController,
                        notesController: _notesController,
                        selectedDate: _selectedDate,
                        selectedTime: _selectedTime,
                        onTimeChanged: (time) =>
                            setState(() => _selectedTime = time),
                        onSave: _saveAppointment,
                        onCancel: () =>
                            setState(() => _isAddingAppointment = false),
                        generatePatientId: _generatePatientId,
                      )
                    : _buildAppointmentList(
                        _appointments
                            .where((appt) =>
                                appt.date.year == _selectedDate.year &&
                                appt.date.month == _selectedDate.month &&
                                appt.date.day == _selectedDate.day)
                            .toList(),
                        _updateAppointmentStatus),
              ),
            ],
          );
  }

  void _logout() async {
    await AuthService.logout();
    if (mounted) {
      Navigator.of(context).pushAndRemoveUntil(
        MaterialPageRoute(builder: (context) => const LoginScreen()),
        (Route<dynamic> route) => false,
      );
    }
  }

=======
  void _logout() async {
    await AuthService.logout();
    Navigator.of(context).pushAndRemoveUntil(
      MaterialPageRoute(builder: (context) => const LoginScreen()),
      (Route<dynamic> route) => false,
    );
  }

>>>>>>> a05c5244
  Widget _buildNavigationItem(int index) {
    bool isSelected = index == _selectedIndex;
    bool isItemHovered = _hoveredItems[index] ?? false;
    bool shouldShowLabel = _isHovered || isSelected || isItemHovered;

    return MouseRegion(
      onEnter: (_) => setState(() => _hoveredItems[index] = true),
      onExit: (_) => setState(() => _hoveredItems[index] = false),
      child: Container(
        width: double.infinity,
        margin: const EdgeInsets.symmetric(horizontal: 12, vertical: 4),
        child: Material(
          color: Colors.transparent,
          child: InkWell(
            onTap: () {
<<<<<<< HEAD
              setState(() {
                _selectedIndex = index;
                if (_menuTitles[index] !=
                    'Appointment Schedule H Hypothetical') {}
=======
          setState(() {
                _selectedIndex = index;
>>>>>>> a05c5244
              });
            },
            borderRadius: BorderRadius.circular(12),
            child: AnimatedContainer(
              duration: const Duration(milliseconds: 200),
              curve: Curves.easeInOut,
              padding: const EdgeInsets.symmetric(vertical: 16, horizontal: 12),
              decoration: BoxDecoration(
<<<<<<< HEAD
                color: isSelected
                    ? Colors.teal.withOpacity(0.15)
                    : isItemHovered
                        ? Colors.teal.withOpacity(0.08)
                        : Colors.transparent,
=======
                color: isSelected ? Colors.teal.withOpacity(0.15) : 
                       isItemHovered ? Colors.teal.withOpacity(0.08) : Colors.transparent,
>>>>>>> a05c5244
                borderRadius: BorderRadius.circular(12),
              ),
              child: Row(
                children: [
                  Icon(
                    _menuIcons[index],
<<<<<<< HEAD
                    color: isSelected || isItemHovered
                        ? Theme.of(context).primaryColor
                        : Colors.grey[600],
=======
                    color: isSelected || isItemHovered ? Theme.of(context).primaryColor : Colors.grey[600],
>>>>>>> a05c5244
                    size: 24,
                  ),
                  if (shouldShowLabel)
                    Expanded(
                      child: AnimatedOpacity(
                        duration: const Duration(milliseconds: 200),
                        opacity: shouldShowLabel ? 1.0 : 0.0,
                        child: Padding(
                          padding: const EdgeInsets.only(left: 16),
                          child: Text(
                            _menuTitles[index],
                            style: TextStyle(
<<<<<<< HEAD
                              color: isSelected || isItemHovered
                                  ? Theme.of(context).primaryColor
                                  : Colors.grey[600],
                              fontWeight: isSelected
                                  ? FontWeight.bold
                                  : FontWeight.normal,
=======
                              color: isSelected || isItemHovered ? Theme.of(context).primaryColor : Colors.grey[600],
                              fontWeight: isSelected ? FontWeight.bold : FontWeight.normal,
>>>>>>> a05c5244
                              fontSize: 15,
                            ),
                            overflow: TextOverflow.ellipsis,
                          ),
                        ),
                      ),
                    ),
                ],
              ),
            ),
          ),
        ),
      ),
    );
  }

  @override
  Widget build(BuildContext context) {
<<<<<<< HEAD
    if (_menuTitles == null ||
        (_menuTitles.isEmpty && widget.accessLevel != 'patient')) {
      return Scaffold(
          appBar: AppBar(
              title: Text('Dashboard - ${widget.accessLevel}'),
              backgroundColor: Colors.teal[700]),
          body: const Center(child: CircularProgressIndicator()));
    }
    if (_menuTitles.isEmpty && widget.accessLevel == 'patient') {
      return Scaffold(
        appBar: AppBar(
            title: const Text("Patient Dashboard"),
            backgroundColor: Colors.teal[700]),
=======
    if (_menuTitles.isEmpty && widget.accessLevel != 'patient') {
      return const Scaffold(body: Center(child: CircularProgressIndicator()));
    }
    if (_menuTitles.isEmpty && widget.accessLevel == 'patient') {
      return Scaffold(
        appBar: AppBar(title: const Text("Patient Dashboard")),
>>>>>>> a05c5244
        body: const Center(child: Text("Welcome Patient! Limited view.")),
      );
    }

    return Scaffold(
      appBar: AppBar(
        title: Text('Dashboard - ${widget.accessLevel}'),
        backgroundColor: Colors.teal[700],
        actions: [
          PopupMenuButton<String>(
            icon: const Icon(Icons.settings, color: Colors.white),
            tooltip: 'Settings & Actions',
            onSelected: (String result) {
              switch (result) {
                case 'activity_log':
                  Navigator.push(
<<<<<<< HEAD
                      context,
                      MaterialPageRoute(
                          builder: (context) => const UserActivityLogScreen()));
                  break;
                case 'lan_connection':
                  Navigator.push(
                      context,
                      MaterialPageRoute(
                          builder: (context) =>
                              const LanClientConnectionScreen()));
                  break;
                case 'system_settings':
                  Navigator.push(
                      context,
                      MaterialPageRoute(
                          builder: (context) => const SystemSettingsScreen()));
=======
                    context,
                    MaterialPageRoute(builder: (context) => const UserActivityLogScreen()),
                  );
                  break;
                case 'lan_connection':
                  Navigator.push(
                    context,
                    MaterialPageRoute(builder: (context) => const LanClientConnectionScreen()),
                  );
                  break;
                case 'system_settings':
                  Navigator.push(
                    context,
                    MaterialPageRoute(builder: (context) => const SystemSettingsScreen()),
                  );
>>>>>>> a05c5244
                  break;
                case 'logout':
                  _logout();
                  break;
              }
            },
            itemBuilder: (BuildContext context) {
              List<PopupMenuEntry<String>> items = [];
              items.add(
                const PopupMenuItem<String>(
                  value: 'activity_log',
                  child: ListTile(
                      leading: Icon(Icons.history),
                    title: Text('Activity Log')
                  ),
                ),
              );
              items.add(
                const PopupMenuItem<String>(
                  value: 'lan_connection',
                  child: ListTile(
                    leading: Icon(Icons.wifi),
                    title: Text('LAN Connection')
                  ),
                ),
              );
              items.add(
                const PopupMenuItem<String>(
                  value: 'system_settings',
                  child: ListTile(
                      leading: Icon(Icons.settings_applications),
                    title: Text('System Settings')
                  ),
                ),
              );
              items.add(const PopupMenuDivider());
              items.add(
                const PopupMenuItem<String>(
                  value: 'logout',
                  child: ListTile(
                    leading: Icon(Icons.logout),
                    title: Text('Logout')
                  ),
                ),
              );
              return items;
            },
          ),
        ],
      ),
      body: Row(
        children: <Widget>[
          MouseRegion(
            onEnter: (_) => setState(() => _isHovered = true),
            onExit: (_) => setState(() => _isHovered = false),
            child: AnimatedContainer(
              duration: const Duration(milliseconds: 200),
              curve: Curves.easeInOut,
              width: _isHovered ? 200 : 72,
              decoration: BoxDecoration(
                color: Colors.grey[100],
                boxShadow: [
                  BoxShadow(
<<<<<<< HEAD
                      color: Colors.black.withOpacity(0.05), blurRadius: 2)
                ],
              ),
              child: SingleChildScrollView(
                child: Column(
                  crossAxisAlignment: CrossAxisAlignment.start,
                  mainAxisAlignment: MainAxisAlignment.start,
                  children: List.generate(
                    _menuTitles.length,
                    (index) => _buildNavigationItem(index),
                  ),
                ),
              ),
            ),
          ),
          const VerticalDivider(thickness: 1, width: 1),
          Expanded(
            child: Padding(
              padding: const EdgeInsets.all(16.0),
              child: (_selectedIndex < _screens.length)
                  ? _screens[_selectedIndex]
                  : const Center(child: Text("Screen not available")),
            ),
          ),
        ],
      ),
    );
  }
}

class AppointmentForm extends StatefulWidget {
  final GlobalKey<FormState> formKey;
  final TextEditingController patientNameController;
  final TextEditingController patientIdController;
  final TextEditingController doctorController;
  final TextEditingController notesController;
  final DateTime selectedDate;
  final TimeOfDay selectedTime;
  final ValueChanged<TimeOfDay> onTimeChanged;
  final VoidCallback onSave;
  final VoidCallback onCancel;
  final String Function() generatePatientId;

  const AppointmentForm({
    super.key,
    required this.formKey,
    required this.patientNameController,
    required this.patientIdController,
    required this.doctorController,
    required this.notesController,
    required this.selectedDate,
    required this.selectedTime,
    required this.onTimeChanged,
    required this.onSave,
    required this.onCancel,
    required this.generatePatientId,
  });

  @override
  _AppointmentFormState createState() => _AppointmentFormState();
}

class _AppointmentFormState extends State<AppointmentForm> {
  Future<void> _selectTime(BuildContext context) async {
    final TimeOfDay? picked = await showTimePicker(
      context: context,
      initialTime: widget.selectedTime,
    );
    if (picked != null && picked != widget.selectedTime) {
      widget.onTimeChanged(picked);
    }
  }

  @override
  Widget build(BuildContext context) {
    return Padding(
      padding: const EdgeInsets.all(16.0),
      child: Form(
        key: widget.formKey,
        child: ListView(
          children: <Widget>[
            Text(
              'Add New Appointment on ${DateFormat('yyyy-MM-dd').format(widget.selectedDate)}',
              style: const TextStyle(fontSize: 18, fontWeight: FontWeight.bold),
              textAlign: TextAlign.center,
            ),
            const SizedBox(height: 16),
            TextFormField(
              controller: widget.patientIdController,
              decoration: InputDecoration(
                labelText: 'Patient ID (auto-generated if empty)',
                border: const OutlineInputBorder(),
                suffixIcon: IconButton(
                  icon: const Icon(Icons.fiber_new),
                  tooltip: 'Generate New ID',
                  onPressed: () {
                    widget.patientIdController.text =
                        widget.generatePatientId();
                  },
                ),
              ),
            ),
            const SizedBox(height: 12),
            TextFormField(
              controller: widget.patientNameController,
              decoration: const InputDecoration(
                  labelText: 'Patient Name', border: OutlineInputBorder()),
              validator: (value) {
                if (value == null || value.isEmpty)
                  return 'Please enter patient name';
                return null;
              },
            ),
            const SizedBox(height: 12),
            TextFormField(
              controller: widget.doctorController,
              decoration: const InputDecoration(
                  labelText: 'Doctor', border: OutlineInputBorder()),
              validator: (value) {
                if (value == null || value.isEmpty)
                  return 'Please enter doctor name';
                return null;
              },
            ),
            const SizedBox(height: 12),
            ListTile(
              title:
                  Text('Selected Time: ${widget.selectedTime.format(context)}'),
              trailing: const Icon(Icons.access_time),
              onTap: () => _selectTime(context),
              shape: RoundedRectangleBorder(
                borderRadius: BorderRadius.circular(4.0),
                side: BorderSide(color: Colors.grey.shade400),
              ),
            ),
            const SizedBox(height: 12),
            TextFormField(
              controller: widget.notesController,
              decoration: const InputDecoration(
                  labelText: 'Notes (Optional)', border: OutlineInputBorder()),
              maxLines: 3,
            ),
            const SizedBox(height: 20),
            Row(
              mainAxisAlignment: MainAxisAlignment.end,
              children: [
                TextButton(
                    onPressed: widget.onCancel, child: const Text('CANCEL')),
                const SizedBox(width: 8),
                ElevatedButton(
                  onPressed: widget.onSave,
                  style: ElevatedButton.styleFrom(
                      backgroundColor: Colors.teal,
                      foregroundColor: Colors.white),
                  child: const Text('SAVE APPOINTMENT'),
                ),
              ],
            ),
          ],
        ),
      ),
    );
  }
}

Widget _buildAppointmentList(
    List<Appointment> appointments, Function(String, String) onUpdateStatus) {
  if (appointments.isEmpty) {
    return const Center(child: Text('No appointments for this date.'));
  }
  return ListView.builder(
    itemCount: appointments.length,
    itemBuilder: (context, index) {
      return _buildAppointmentCard(
          appointments[index], onUpdateStatus, context);
    },
  );
}

Widget _buildAppointmentCard(Appointment appointment,
    Function(String, String) onUpdateStatus, BuildContext context) {
  Color statusColor = Colors.grey;
  IconData statusIcon = Icons.schedule;

  switch (appointment.status) {
    case 'Confirmed':
      statusColor = Colors.green;
      statusIcon = Icons.check_circle_outline;
      break;
    case 'Pending':
      statusColor = Colors.orange;
      statusIcon = Icons.hourglass_empty;
      break;
    case 'Cancelled':
      statusColor = Colors.red;
      statusIcon = Icons.cancel_outlined;
      break;
    case 'Completed':
      statusColor = Colors.blue;
      statusIcon = Icons.done_all_outlined;
      break;
  }

  return Card(
    margin: const EdgeInsets.symmetric(horizontal: 8, vertical: 4),
    elevation: 2,
    child: ListTile(
      leading: Icon(statusIcon, color: statusColor, size: 30),
      title: Text('Patient ID: ${appointment.patientId}',
          style: const TextStyle(fontWeight: FontWeight.bold)),
      subtitle: Column(
        crossAxisAlignment: CrossAxisAlignment.start,
        children: [
          Text('Doctor ID: ${appointment.doctorId}'),
          Text('Time: ${appointment.time.format(context)}'),
          if (appointment.notes != null && appointment.notes!.isNotEmpty)
            Text('Notes: ${appointment.notes}'),
        ],
      ),
      trailing: _buildStatusDropdown(appointment.status, (newStatus) {
        if (newStatus != null) onUpdateStatus(appointment.id, newStatus);
      }),
      isThreeLine: true,
      onTap: () {
        showDialog(
            context: context,
            builder: (BuildContext context) =>
                AppointmentDetailDialog(appointment: appointment));
      },
    ),
  );
}

Widget _buildStatusDropdown(String currentStatus, Function(String?) onChanged) {
  List<String> statuses = ['Pending', 'Confirmed', 'Cancelled', 'Completed'];
  if (!statuses.contains(currentStatus)) statuses.add(currentStatus);
  return DropdownButton<String>(
    value: currentStatus,
    items: statuses.map((String value) {
      return DropdownMenuItem<String>(value: value, child: Text(value));
    }).toList(),
    onChanged: onChanged,
    underline: Container(),
    style: TextStyle(color: Colors.teal[700], fontWeight: FontWeight.normal),
    iconEnabledColor: Colors.teal[700],
  );
}

class AppointmentList extends StatelessWidget {
  final List<Appointment> appointments;
  final Function(String, String) onUpdateStatus;
  final Function(Appointment) onEditAppointment;

  const AppointmentList({
    super.key,
    required this.appointments,
    required this.onUpdateStatus,
    required this.onEditAppointment,
  });

  @override
  Widget build(BuildContext context) {
    if (appointments.isEmpty) {
      return const Center(
          child: Text('No appointments scheduled for this day.',
              style: TextStyle(fontSize: 16, color: Colors.grey)));
    }
    return ListView.builder(
      itemCount: appointments.length,
      itemBuilder: (context, index) {
        return AppointmentCard(
          appointment: appointments[index],
          onUpdateStatus: onUpdateStatus,
          onEdit: () => onEditAppointment(appointments[index]),
        );
      },
    );
  }
}

class AppointmentCard extends StatelessWidget {
  final Appointment appointment;
  final Function(String, String) onUpdateStatus;
  final VoidCallback onEdit;

  const AppointmentCard({
    super.key,
    required this.appointment,
    required this.onUpdateStatus,
    required this.onEdit,
  });

  @override
  Widget build(BuildContext context) {
    Color statusColor = Colors.grey;
    IconData statusIcon = Icons.schedule;

    switch (appointment.status) {
      case 'Confirmed':
        statusColor = Colors.green;
        statusIcon = Icons.check_circle;
        break;
      case 'Pending':
        statusColor = Colors.orange;
        statusIcon = Icons.hourglass_empty;
        break;
      case 'Cancelled':
        statusColor = Colors.red;
        statusIcon = Icons.cancel;
        break;
      case 'Completed':
        statusColor = Colors.blue;
        statusIcon = Icons.done_all;
        break;
    }

    return Card(
      margin: const EdgeInsets.symmetric(horizontal: 16, vertical: 8),
      elevation: 3,
      shape: RoundedRectangleBorder(borderRadius: BorderRadius.circular(12)),
      child: InkWell(
        onTap: onEdit,
        borderRadius: BorderRadius.circular(12),
        child: Padding(
          padding: const EdgeInsets.all(16.0),
          child: Column(
            crossAxisAlignment: CrossAxisAlignment.start,
            children: [
              Row(
                mainAxisAlignment: MainAxisAlignment.spaceBetween,
                children: [
                  Text('Patient ID: ${appointment.patientId}',
                      style: const TextStyle(
                          fontSize: 18, fontWeight: FontWeight.bold)),
                  Chip(
                    avatar: Icon(statusIcon, color: Colors.white, size: 16),
                    label: Text(appointment.status,
                        style: const TextStyle(color: Colors.white)),
                    backgroundColor: statusColor,
                    padding:
                        const EdgeInsets.symmetric(horizontal: 8, vertical: 2),
                  ),
                ],
              ),
              const SizedBox(height: 8),
              Text('Doctor ID: ${appointment.doctorId}'),
              Text('Time: ${appointment.time.format(context)}'),
              if (appointment.notes != null && appointment.notes!.isNotEmpty)
                Padding(
                  padding: const EdgeInsets.only(top: 4.0),
                  child: Text('Notes: ${appointment.notes}',
                      style: const TextStyle(fontStyle: FontStyle.italic)),
                ),
              const SizedBox(height: 12),
              Row(
                mainAxisAlignment: MainAxisAlignment.end,
                children: [
                  const Text('Change Status: '),
                  _buildStatusDropdown(appointment.status, (newStatus) {
                    if (newStatus != null)
                      onUpdateStatus(appointment.id, newStatus);
                  }),
                ],
              ),
            ],
          ),
        ),
      ),
    );
  }
}

class AppointmentDetailDialog extends StatelessWidget {
  final Appointment appointment;
  const AppointmentDetailDialog({super.key, required this.appointment});

  @override
  Widget build(BuildContext context) {
    return AlertDialog(
      title: Text('Appointment Details - PID: ${appointment.patientId}'),
      content: SingleChildScrollView(
        child: ListBody(
          children: <Widget>[
            Text('Patient ID: ${appointment.patientId}'),
            Text('Date: ${DateFormat('yyyy-MM-dd').format(appointment.date)}'),
            Text('Time: ${appointment.time.format(context)}'),
            Text('Doctor ID: ${appointment.doctorId}'),
            Text('Status: ${appointment.status}'),
            if (appointment.notes != null && appointment.notes!.isNotEmpty)
              Text('Notes: ${appointment.notes}'),
          ],
        ),
      ),
      actions: <Widget>[
        TextButton(
            child: const Text('Close'),
            onPressed: () => Navigator.of(context).pop()),
      ],
    );
  }
}

class LiveQueueDashboardView extends StatefulWidget {
  final QueueService queueService;
  const LiveQueueDashboardView({super.key, required this.queueService});

  @override
  _LiveQueueDashboardViewState createState() => _LiveQueueDashboardViewState();
}

class _LiveQueueDashboardViewState extends State<LiveQueueDashboardView> {
  late Future<List<ActivePatientQueueItem>> _queueFuture;
  final TextStyle cellStyle =
      const TextStyle(fontSize: 14, color: Colors.black87);

  @override
  void initState() {
    super.initState();
    _loadQueue();
  }

  void _loadQueue() {
    setState(() {
      _queueFuture = widget.queueService
          .getActiveQueueItems(statuses: ['waiting', 'in_consultation']);
    });
  }

  void _refreshQueue() => _loadQueue();

  Future<void> _nextPatient() async {
    if (!mounted) return;
    try {
      final queue = await _queueFuture;
      final waitingPatients =
          queue.where((p) => p.status == 'waiting').toList();
      if (waitingPatients.isEmpty) {
        if (!mounted) return;
        ScaffoldMessenger.of(context).showSnackBar(const SnackBar(
            content: Text('No patients currently waiting.'),
            backgroundColor: Colors.amber));
        return;
      }
      waitingPatients.sort((a, b) => (a.queueNumber).compareTo(b.queueNumber));
      final nextPatient = waitingPatients.first;
      bool success = await widget.queueService
          .markPatientAsInConsultation(nextPatient.queueEntryId);
      if (!mounted) return;
      ScaffoldMessenger.of(context).showSnackBar(
        SnackBar(
          content: Text(success
              ? '${nextPatient.patientName} is now In Consultation.'
              : 'Failed to move ${nextPatient.patientName}.'),
          backgroundColor: success ? Colors.green : Colors.red,
        ),
      );
      if (success) _refreshQueue();
    } catch (e) {
      if (!mounted) return;
      ScaffoldMessenger.of(context).showSnackBar(SnackBar(
          content: Text('Error processing next patient: $e'),
          backgroundColor: Colors.red));
    }
  }

  static String _getDisplayStatus(String status) {
    switch (status.toLowerCase()) {
      case 'waiting':
        return 'Waiting';
      case 'in_consultation':
        return 'In Consultation';
      case 'served':
        return 'Served';
      case 'removed':
        return 'Removed';
      default:
        return status;
    }
  }

  Color _getStatusColor(String status) {
    switch (status.toLowerCase()) {
      case 'waiting':
        return Colors.orange.shade700;
      case 'in_consultation':
        return Colors.blue.shade700;
      case 'served':
        return Colors.green.shade700;
      case 'removed':
        return Colors.red.shade700;
      default:
        return Colors.grey.shade700;
    }
  }

  @override
  Widget build(BuildContext context) {
    return Row(
      children: [
        Expanded(
          flex: 1,
          child: Padding(
            padding: const EdgeInsets.all(16.0),
            child: Column(
              crossAxisAlignment: CrossAxisAlignment.start,
              children: [
                Row(
                  mainAxisAlignment: MainAxisAlignment.spaceBetween,
                  children: [
                    Text('Live Patient Queue',
                        style: TextStyle(
                            fontSize: 18,
                            fontWeight: FontWeight.bold,
                            color: Colors.teal[700])),
                    IconButton(
                        icon: const Icon(Icons.refresh),
                        onPressed: _refreshQueue,
                        tooltip: 'Refresh Queue',
                        color: Colors.teal[700]),
                  ],
                ),
                const SizedBox(height: 8),
                _buildTableHeader(),
                Expanded(
                  child: FutureBuilder<List<ActivePatientQueueItem>>(
                    future: _queueFuture,
                    builder: (context, snapshot) {
                      if (snapshot.connectionState == ConnectionState.waiting) {
                        return const Center(child: CircularProgressIndicator());
                      }
                      if (snapshot.hasError) {
                        return Center(
                            child:
                                Text('Error loading queue: ${snapshot.error}'));
                      }
                      if (!snapshot.hasData || snapshot.data!.isEmpty) {
                        return const Center(
                            child: Padding(
                                padding: EdgeInsets.all(16.0),
                                child: Text(
                                    'No patients waiting or in consultation.',
                                    style: TextStyle(
                                        fontSize: 16, color: Colors.grey),
                                    textAlign: TextAlign.center)));
                      }

                      final queue = snapshot.data!;
                      return ListView.builder(
                        itemCount: queue.length,
                        itemBuilder: (context, index) =>
                            _buildTableRow(queue[index]),
                      );
                    },
                  ),
                ),
                const SizedBox(height: 16),
                Center(
                  child: ElevatedButton.icon(
                    icon: const Icon(Icons.next_plan_outlined),
                    label: const Text('Next Patient'),
                    style: ElevatedButton.styleFrom(
                        backgroundColor: Colors.teal[600],
                        foregroundColor: Colors.white,
                        padding: const EdgeInsets.symmetric(
                            horizontal: 24, vertical: 12),
                        textStyle: const TextStyle(
                            fontSize: 16, fontWeight: FontWeight.bold)),
                    onPressed: _nextPatient,
                  ),
                ),
                const SizedBox(height: 16),
              ],
            ),
          ),
        ),
        const VerticalDivider(width: 1, thickness: 1),
        Expanded(
          flex: 1,
          child: Padding(
            padding: const EdgeInsets.all(16.0),
            child: Column(
              mainAxisAlignment: MainAxisAlignment.center,
              crossAxisAlignment: CrossAxisAlignment.center,
              children: [
                Icon(Icons.analytics_outlined,
                    size: 80, color: Colors.grey[400]),
                const SizedBox(height: 20),
                Text(
                  'Monthly Analytics Report',
                  style: TextStyle(
                      fontSize: 20,
                      fontWeight: FontWeight.bold,
                      color: Colors.teal[700]),
                ),
                const SizedBox(height: 10),
                Text(
                  'Detailed analytics will be available in a future version.',
                  textAlign: TextAlign.center,
                  style: TextStyle(
                      fontSize: 16,
                      fontStyle: FontStyle.italic,
                      color: Colors.grey[600]),
                ),
              ],
            ),
          ),
        ),
      ],
    );
  }

  Widget _buildTableHeader() {
    final headers = ['No.', 'Name', 'Arrival', 'Condition', 'Status'];
    return Container(
      color: Colors.teal[600],
      padding: const EdgeInsets.symmetric(vertical: 10),
      child: Row(
        children: headers.map((text) {
          return Expanded(
              flex: (text == 'Name' || text == 'Condition') ? 2 : 1,
              child: TableCellWidget(
                  text: text,
                  style: const TextStyle(
                      color: Colors.white,
                      fontWeight: FontWeight.bold,
                      fontSize: 14)));
        }).toList(),
      ),
    );
  }

  Widget _buildTableRow(ActivePatientQueueItem item) {
    final arrivalDisplayTime =
        '${item.arrivalTime.hour.toString().padLeft(2, '0')}:${item.arrivalTime.minute.toString().padLeft(2, '0')}';
    final dataCells = [
      (item.queueNumber).toString(),
      item.patientName,
      arrivalDisplayTime,
      item.conditionOrPurpose ?? 'N/A',
    ];

    return Container(
      margin: const EdgeInsets.symmetric(vertical: 2),
      padding: const EdgeInsets.symmetric(vertical: 10),
      decoration: BoxDecoration(
          color: Colors.white,
          border: Border(bottom: BorderSide(color: Colors.grey.shade300))),
      child: Row(
        children: [
          ...dataCells.asMap().entries.map((entry) {
            int idx = entry.key;
            String text = entry.value;
            int flex = (idx == 1 || idx == 3) ? 2 : 1;
            return Expanded(
                flex: flex,
                child: TableCellWidget(
                    text: text,
                    style: cellStyle.copyWith(
                        fontWeight:
                            idx == 0 ? FontWeight.bold : FontWeight.normal)));
          }).toList(),
          Expanded(
            flex: 1,
            child: TableCellWidget(
                child: Text(_getDisplayStatus(item.status),
                    style: TextStyle(
                        fontWeight: FontWeight.bold,
                        color: _getStatusColor(item.status),
                        fontSize: cellStyle.fontSize),
                    textAlign: TextAlign.center)),
          ),
=======
                    color: Colors.black.withOpacity(0.05),
                    blurRadius: 2,
                  ),
                ],
              ),
              child: SingleChildScrollView(
          child: Column(
            crossAxisAlignment: CrossAxisAlignment.start,
                  mainAxisAlignment: MainAxisAlignment.start,
                  children: List.generate(
                    _menuTitles.length,
                    (index) => _buildNavigationItem(index),
                  ),
                ),
              ),
            ),
          ),
          const VerticalDivider(thickness: 1, width: 1),
        Expanded(
          child: Padding(
            padding: const EdgeInsets.all(16.0),
              child: _screens[_selectedIndex],
            ),
          ),
>>>>>>> a05c5244
        ],
      ),
    );
  }
}<|MERGE_RESOLUTION|>--- conflicted
+++ resolved
@@ -36,7 +36,6 @@
   int _selectedIndex = 0;
   bool _isHovered = false;
   Map<int, bool> _hoveredItems = {};
-<<<<<<< HEAD
 
   DateTime _selectedDate = DateTime.now();
   List<Appointment> _appointments = [];
@@ -54,20 +53,19 @@
   late List<String> _menuTitles;
   late List<Widget> _screens;
   late List<IconData> _menuIcons;
-=======
->>>>>>> a05c5244
 
   final Map<String, Map<String, dynamic>> _allMenuItems = {
-<<<<<<< HEAD
     'Live Queue & Analytics': {
       'screen': const SizedBox.shrink(),
       'icon': Icons.ssid_chart_outlined
     },
-=======
->>>>>>> a05c5244
     'Registration': {
       'screen': RegistrationHubScreen(),
       'icon': Icons.app_registration
+    },
+    'User Management': {
+      'screen': UserManagementScreen(),
+      'icon': Icons.manage_accounts
     },
     'User Management': {
       'screen': UserManagementScreen(),
@@ -86,13 +84,10 @@
       'screen': PatientQueueHubScreen(),
       'icon': Icons.groups_outlined
     },
-<<<<<<< HEAD
     'Appointment Schedule': {
       'screen': const SizedBox.shrink(),
       'icon': Icons.calendar_month_outlined
     },
-=======
->>>>>>> a05c5244
     'Patient Analytics': {
       'screen': PatientAnalyticsScreen(),
       'icon': Icons.analytics_outlined
@@ -107,17 +102,19 @@
       'icon': Icons.request_quote_outlined
     },
     'Help': {'screen': HelpScreen(), 'icon': Icons.help_outline},
-    'About': {'screen': AboutScreen(), 'icon': Icons.info_outline},
+    'About': {'screen': const AboutScreen(), 'icon': Icons.info_outline},
   };
 
   final Map<String, List<String>> _rolePermissions = {
     'admin': [
       'Registration',
+      'User Management',
       'User Management',
       'Maintenance',
       'Search',
       'Patient Laboratory Histories',
       'Patient Queue',
+      'Appointment Schedule',
       'Patient Analytics',
       'Report',
       'Payment',
@@ -126,15 +123,12 @@
       'About'
     ],
     'medtech': [
-<<<<<<< HEAD
       'Live Queue & Analytics',
-=======
->>>>>>> a05c5244
       'Registration',
-      'Maintenance',
       'Search',
       'Patient Laboratory Histories',
       'Patient Queue',
+      'Appointment Schedule',
       'Patient Analytics',
       'Report',
       'Payment',
@@ -143,13 +137,11 @@
       'About'
     ],
     'doctor': [
-<<<<<<< HEAD
       'Live Queue & Analytics',
-=======
->>>>>>> a05c5244
       'Search',
       'Patient Laboratory Histories',
       'Patient Queue',
+      'Appointment Schedule',
       'Patient Analytics',
       'Report',
       'Payment',
@@ -157,21 +149,12 @@
       'Help',
       'About'
     ],
-<<<<<<< HEAD
     'patient': ['Appointment Schedule', 'Help', 'About']
-=======
-    'patient': ['Help', 'About']
->>>>>>> a05c5244
   };
-
-  late List<String> _menuTitles;
-  late List<Widget> _screens;
-  late List<IconData> _menuIcons;
 
   @override
   void initState() {
     super.initState();
-<<<<<<< HEAD
     _queueService = QueueService();
     _configureMenuForRole();
     _loadInitialData();
@@ -180,20 +163,11 @@
   void _configureMenuForRole() {
     List<String> allowedMenuKeys =
         _rolePermissions[widget.accessLevel] ?? _rolePermissions['patient']!;
-=======
-    _configureMenuForRole();
-  }
-
-  void _configureMenuForRole() {
-    List<String> allowedMenuKeys = _rolePermissions[widget.accessLevel] ??
-        _rolePermissions['patient']!;
->>>>>>> a05c5244
 
     List<String> tempTitles = [];
     List<Widget> tempScreens = [];
     List<IconData> tempIcons = [];
 
-<<<<<<< HEAD
     String liveQueueAnalyticsKey = 'Live Queue & Analytics';
     if (_allMenuItems.containsKey(liveQueueAnalyticsKey) &&
         allowedMenuKeys.contains(liveQueueAnalyticsKey)) {
@@ -234,12 +208,6 @@
         }
 
         tempScreens.add(screenToShow);
-=======
-    for (String key in _allMenuItems.keys) {
-      if (allowedMenuKeys.contains(key)) {
-        tempTitles.add(key);
-        tempScreens.add(_allMenuItems[key]!['screen'] as Widget);
->>>>>>> a05c5244
         tempIcons.add(_allMenuItems[key]!['icon'] as IconData);
       }
     }
@@ -255,7 +223,6 @@
     });
   }
 
-<<<<<<< HEAD
   String _generatePatientId() {
     return 'PT-${DateTime.now().millisecondsSinceEpoch.toString().substring(6)}';
   }
@@ -480,16 +447,6 @@
     }
   }
 
-=======
-  void _logout() async {
-    await AuthService.logout();
-    Navigator.of(context).pushAndRemoveUntil(
-      MaterialPageRoute(builder: (context) => const LoginScreen()),
-      (Route<dynamic> route) => false,
-    );
-  }
-
->>>>>>> a05c5244
   Widget _buildNavigationItem(int index) {
     bool isSelected = index == _selectedIndex;
     bool isItemHovered = _hoveredItems[index] ?? false;
@@ -505,15 +462,10 @@
           color: Colors.transparent,
           child: InkWell(
             onTap: () {
-<<<<<<< HEAD
               setState(() {
                 _selectedIndex = index;
                 if (_menuTitles[index] !=
                     'Appointment Schedule H Hypothetical') {}
-=======
-          setState(() {
-                _selectedIndex = index;
->>>>>>> a05c5244
               });
             },
             borderRadius: BorderRadius.circular(12),
@@ -522,29 +474,20 @@
               curve: Curves.easeInOut,
               padding: const EdgeInsets.symmetric(vertical: 16, horizontal: 12),
               decoration: BoxDecoration(
-<<<<<<< HEAD
                 color: isSelected
                     ? Colors.teal.withOpacity(0.15)
                     : isItemHovered
                         ? Colors.teal.withOpacity(0.08)
                         : Colors.transparent,
-=======
-                color: isSelected ? Colors.teal.withOpacity(0.15) : 
-                       isItemHovered ? Colors.teal.withOpacity(0.08) : Colors.transparent,
->>>>>>> a05c5244
                 borderRadius: BorderRadius.circular(12),
               ),
               child: Row(
                 children: [
                   Icon(
                     _menuIcons[index],
-<<<<<<< HEAD
                     color: isSelected || isItemHovered
                         ? Theme.of(context).primaryColor
                         : Colors.grey[600],
-=======
-                    color: isSelected || isItemHovered ? Theme.of(context).primaryColor : Colors.grey[600],
->>>>>>> a05c5244
                     size: 24,
                   ),
                   if (shouldShowLabel)
@@ -557,17 +500,12 @@
                           child: Text(
                             _menuTitles[index],
                             style: TextStyle(
-<<<<<<< HEAD
                               color: isSelected || isItemHovered
                                   ? Theme.of(context).primaryColor
                                   : Colors.grey[600],
                               fontWeight: isSelected
                                   ? FontWeight.bold
                                   : FontWeight.normal,
-=======
-                              color: isSelected || isItemHovered ? Theme.of(context).primaryColor : Colors.grey[600],
-                              fontWeight: isSelected ? FontWeight.bold : FontWeight.normal,
->>>>>>> a05c5244
                               fontSize: 15,
                             ),
                             overflow: TextOverflow.ellipsis,
@@ -586,7 +524,6 @@
 
   @override
   Widget build(BuildContext context) {
-<<<<<<< HEAD
     if (_menuTitles == null ||
         (_menuTitles.isEmpty && widget.accessLevel != 'patient')) {
       return Scaffold(
@@ -600,14 +537,6 @@
         appBar: AppBar(
             title: const Text("Patient Dashboard"),
             backgroundColor: Colors.teal[700]),
-=======
-    if (_menuTitles.isEmpty && widget.accessLevel != 'patient') {
-      return const Scaffold(body: Center(child: CircularProgressIndicator()));
-    }
-    if (_menuTitles.isEmpty && widget.accessLevel == 'patient') {
-      return Scaffold(
-        appBar: AppBar(title: const Text("Patient Dashboard")),
->>>>>>> a05c5244
         body: const Center(child: Text("Welcome Patient! Limited view.")),
       );
     }
@@ -624,7 +553,6 @@
               switch (result) {
                 case 'activity_log':
                   Navigator.push(
-<<<<<<< HEAD
                       context,
                       MaterialPageRoute(
                           builder: (context) => const UserActivityLogScreen()));
@@ -641,23 +569,6 @@
                       context,
                       MaterialPageRoute(
                           builder: (context) => const SystemSettingsScreen()));
-=======
-                    context,
-                    MaterialPageRoute(builder: (context) => const UserActivityLogScreen()),
-                  );
-                  break;
-                case 'lan_connection':
-                  Navigator.push(
-                    context,
-                    MaterialPageRoute(builder: (context) => const LanClientConnectionScreen()),
-                  );
-                  break;
-                case 'system_settings':
-                  Navigator.push(
-                    context,
-                    MaterialPageRoute(builder: (context) => const SystemSettingsScreen()),
-                  );
->>>>>>> a05c5244
                   break;
                 case 'logout':
                   _logout();
@@ -671,17 +582,14 @@
                   value: 'activity_log',
                   child: ListTile(
                       leading: Icon(Icons.history),
-                    title: Text('Activity Log')
-                  ),
+                      title: Text('Activity Log')),
                 ),
               );
               items.add(
                 const PopupMenuItem<String>(
                   value: 'lan_connection',
                   child: ListTile(
-                    leading: Icon(Icons.wifi),
-                    title: Text('LAN Connection')
-                  ),
+                      leading: Icon(Icons.wifi), title: Text('LAN Connection')),
                 ),
               );
               items.add(
@@ -689,8 +597,7 @@
                   value: 'system_settings',
                   child: ListTile(
                       leading: Icon(Icons.settings_applications),
-                    title: Text('System Settings')
-                  ),
+                      title: Text('System Settings')),
                 ),
               );
               items.add(const PopupMenuDivider());
@@ -698,9 +605,7 @@
                 const PopupMenuItem<String>(
                   value: 'logout',
                   child: ListTile(
-                    leading: Icon(Icons.logout),
-                    title: Text('Logout')
-                  ),
+                      leading: Icon(Icons.logout), title: Text('Logout')),
                 ),
               );
               return items;
@@ -721,7 +626,6 @@
                 color: Colors.grey[100],
                 boxShadow: [
                   BoxShadow(
-<<<<<<< HEAD
                       color: Colors.black.withOpacity(0.05), blurRadius: 2)
                 ],
               ),
@@ -1393,32 +1297,6 @@
                         fontSize: cellStyle.fontSize),
                     textAlign: TextAlign.center)),
           ),
-=======
-                    color: Colors.black.withOpacity(0.05),
-                    blurRadius: 2,
-                  ),
-                ],
-              ),
-              child: SingleChildScrollView(
-          child: Column(
-            crossAxisAlignment: CrossAxisAlignment.start,
-                  mainAxisAlignment: MainAxisAlignment.start,
-                  children: List.generate(
-                    _menuTitles.length,
-                    (index) => _buildNavigationItem(index),
-                  ),
-                ),
-              ),
-            ),
-          ),
-          const VerticalDivider(thickness: 1, width: 1),
-        Expanded(
-          child: Padding(
-            padding: const EdgeInsets.all(16.0),
-              child: _screens[_selectedIndex],
-            ),
-          ),
->>>>>>> a05c5244
         ],
       ),
     );
